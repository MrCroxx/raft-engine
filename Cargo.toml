[package]
name = "raft-engine"
version = "0.1.0"
authors = ["The TiKV Authors"]
edition = "2018"

[[example]]
name = "append-compact-purge"
path = "examples/append_compact_purge.rs"

[[test]]
name = "failpoints"
path = "tests/failpoints/mod.rs"
required-features = ["failpoints"]

[[bench]]
name = "benches"
path = "tests/benches/mod.rs"
harness = false
required-features = ["failpoints"]

[dependencies]
byteorder = "1.2"
crc32fast = "1.2"
fail = "0.4"
fs2 = "0.4"
hashbrown = "0.11"
hex = "0.4"
lazy_static = "1.3"
libc = "0.2.99"
log = { version = "0.4", features = ["max_level_trace", "release_max_level_debug"] }
lz4-sys = "1.9.2"
nix = "0.18.0"
num-derive = "0.3"
num-traits = "0.2"
parking_lot = "0.11"
prometheus = { version = "0.13", features = ["nightly"] }
prometheus-static-metric = "0.5"
protobuf = "=2.8.0"
rayon = "1.5.0"
serde = { version = "1.0", features = ["derive"] }
thiserror = "1.0"

[dev-dependencies]
criterion = "0.3.5"
ctor = "0.1"
env_logger = "0.7"
kvproto = { git = "https://github.com/pingcap/kvproto.git", default-features = false, features = ["protobuf-codec"] }
raft = { git = "https://github.com/tikv/raft-rs", branch = "master", default-features = false, features = ["protobuf-codec"] }
rand = "0.7"
rand_distr = "0.3"
tempfile = "3.1"
toml = "0.5"

[features]
failpoints = [
  "fail/failpoints",
]

[patch.crates-io]
raft-proto = { git = "https://github.com/tikv/raft-rs", branch = "master", default-features = false }
protobuf = { git = "https://github.com/pingcap/rust-protobuf", rev = "82b49fea7e696fd647b5aca0a6c6ec944eab3189" }
protobuf-codegen = { git = "https://github.com/pingcap/rust-protobuf", rev = "82b49fea7e696fd647b5aca0a6c6ec944eab3189" }

[workspace]
<<<<<<< HEAD
members = ["stress"]

[[bench]]
name = "bench_recovery"
harness = false
required-features = ["failpoints"]

[[test]]
name = "failpoints"
path = "failpoints/mod.rs"
required-features = ["failpoints"]
=======
members = [ "stress" ]
>>>>>>> 829dfc60
<|MERGE_RESOLUTION|>--- conflicted
+++ resolved
@@ -63,18 +63,4 @@
 protobuf-codegen = { git = "https://github.com/pingcap/rust-protobuf", rev = "82b49fea7e696fd647b5aca0a6c6ec944eab3189" }
 
 [workspace]
-<<<<<<< HEAD
-members = ["stress"]
-
-[[bench]]
-name = "bench_recovery"
-harness = false
-required-features = ["failpoints"]
-
-[[test]]
-name = "failpoints"
-path = "failpoints/mod.rs"
-required-features = ["failpoints"]
-=======
-members = [ "stress" ]
->>>>>>> 829dfc60
+members = [ "stress" ]