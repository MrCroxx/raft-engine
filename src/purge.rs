// Copyright (c) 2017-present, PingCAP, Inc. Licensed under Apache-2.0.

use std::cmp;
use std::collections::VecDeque;
use std::sync::atomic::{AtomicUsize, Ordering};
use std::sync::Arc;

use log::{debug, info};
use parking_lot::{Mutex, RwLock};

use crate::config::Config;
use crate::engine::read_entry_bytes_from_file;
use crate::event_listener::EventListener;
use crate::log_batch::{Command, LogBatch, LogItemContent, OpType};
use crate::memtable::{MemTable, MemTableAccessor};
use crate::metrics::*;
use crate::pipe_log::{FileBlockHandle, FileId, FileSeq, LogQueue, PipeLog};
use crate::{GlobalStats, Result};

// Force compact region with oldest 20% logs.
const FORCE_COMPACT_RATIO: f64 = 0.2;
// Only rewrite region with oldest 70% logs.
const REWRITE_RATIO: f64 = 0.7;
// Only rewrite region with stale logs less than this threshold.
const MAX_REWRITE_ENTRIES_PER_REGION: usize = 32;
const MAX_REWRITE_BATCH_BYTES: usize = 1024 * 1024;

#[derive(Clone)]
pub struct PurgeManager<P>
where
    P: PipeLog,
{
    cfg: Arc<Config>,
    memtables: MemTableAccessor,
    pipe_log: Arc<P>,
    global_stats: Arc<GlobalStats>,
    listeners: Vec<Arc<dyn EventListener>>,

    // Only one thread can run `purge_expired_files` at a time.
    purge_mutex: Arc<Mutex<()>>,
}

impl<P> PurgeManager<P>
where
    P: PipeLog,
{
    pub fn new(
        cfg: Arc<Config>,
        memtables: MemTableAccessor,
        pipe_log: Arc<P>,
        global_stats: Arc<GlobalStats>,
        listeners: Vec<Arc<dyn EventListener>>,
    ) -> PurgeManager<P> {
        PurgeManager {
            cfg,
            memtables,
            pipe_log,
            global_stats,
            listeners,
            purge_mutex: Arc::new(Mutex::new(())),
        }
    }

    pub fn purge_expired_files(&self) -> Result<Vec<u64>> {
        let guard = self.purge_mutex.try_lock();
        let mut should_compact = vec![];
        if guard.is_none() {
            return Ok(should_compact);
        }

        if self.needs_rewrite_log_files(LogQueue::Append) {
            if let (Some(rewrite_watermark), Some(compact_watermark)) =
                self.append_queue_watermarks()
            {
                should_compact =
                    self.rewrite_or_compact_append_queue(rewrite_watermark, compact_watermark)?;
            }
        }

        if self.needs_rewrite_log_files(LogQueue::Rewrite) {
            self.rewrite_rewrite_queue()?;
        }

        let append_queue_barrier = self.listeners.iter().fold(
            self.pipe_log.file_span(LogQueue::Append).1,
            |barrier, l| {
                l.first_file_not_ready_for_purge(LogQueue::Append)
                    .map_or(barrier, |f| std::cmp::min(f, barrier))
            },
        );

        // Must rewrite tombstones after acquiring the barrier, in case the log file is rotated
        // shortly after a tombstone is written.
        self.rewrite_append_queue_tombstones()?;

        let (min_file_1, min_file_2) = self.memtables.fold(
            (
                append_queue_barrier,
                self.pipe_log.file_span(LogQueue::Rewrite).1,
            ),
            |(min1, min2), t| {
                (
                    t.min_file_seq(LogQueue::Append)
                        .map_or(min1, |m| std::cmp::min(min1, m)),
                    t.min_file_seq(LogQueue::Rewrite)
                        .map_or(min2, |m| std::cmp::min(min2, m)),
                )
            },
        );

        for (purge_to, queue) in &[
            (min_file_1, LogQueue::Append),
            (min_file_2, LogQueue::Rewrite),
        ] {
            let purged = self.pipe_log.purge_to(FileId {
                queue: *queue,
                seq: *purge_to,
            })?;
            info!("purged {} expired log files for queue {:?}", purged, *queue);
            for listener in &self.listeners {
                listener.post_purge(FileId {
                    queue: *queue,
                    seq: purge_to - 1,
                });
            }
        }

        Ok(should_compact)
    }

    pub(crate) fn needs_rewrite_log_files(&self, queue: LogQueue) -> bool {
        let (first_file, active_file) = self.pipe_log.file_span(queue);
        if active_file == first_file {
            return false;
        }

        let total_size = self.pipe_log.total_size(queue);
        let purge_threshold = self.cfg.purge_threshold.0 as usize;
        match queue {
            LogQueue::Append => total_size > purge_threshold,
            LogQueue::Rewrite => {
                let compacted_rewrites_ratio = self.global_stats.compacted_rewrite_operations()
                    as f64
                    / self.global_stats.rewrite_operations() as f64;
                total_size * 10 > purge_threshold && compacted_rewrites_ratio > 0.5
            }
        }
    }

    // Returns (rewrite_watermark, compact_watermark).
    // Files older than compact_watermark should be compacted;
    // Files between compact_watermark and rewrite_watermark should be rewritten.
    fn append_queue_watermarks(&self) -> (Option<FileSeq>, Option<FileSeq>) {
        let queue = LogQueue::Append;

        let (first_file, active_file) = self.pipe_log.file_span(queue);
        if active_file == first_file {
            // Can't rewrite or force compact the active file.
            return (None, None);
        }

        let rewrite_watermark = self.pipe_log.file_at(queue, REWRITE_RATIO);
        let compact_watermark = self.pipe_log.file_at(queue, FORCE_COMPACT_RATIO);
        debug_assert!(active_file - 1 > 0);
        (
            Some(std::cmp::min(rewrite_watermark, active_file - 1)),
            Some(std::cmp::min(compact_watermark, active_file - 1)),
        )
    }

    fn rewrite_or_compact_append_queue(
        &self,
        rewrite_watermark: FileSeq,
        compact_watermark: FileSeq,
    ) -> Result<Vec<u64>> {
        debug_assert!(compact_watermark <= rewrite_watermark);
        let mut should_compact = Vec::new();

        let memtables = self.memtables.collect(|t| {
            if let Some(f) = t.min_file_seq(LogQueue::Append) {
                let sparse = t.entries_count() < MAX_REWRITE_ENTRIES_PER_REGION;
                if f < compact_watermark && !sparse {
                    should_compact.push(t.region_id());
                } else if f < rewrite_watermark {
                    return sparse;
                }
            }
            false
        });

        self.rewrite_memtables(
            memtables,
            MAX_REWRITE_ENTRIES_PER_REGION,
            Some(rewrite_watermark),
        )?;

        Ok(should_compact)
    }

    // Rewrites the entire rewrite queue into new log files.
    fn rewrite_rewrite_queue(&self) -> Result<()> {
        self.pipe_log.new_log_file(LogQueue::Rewrite)?;

        let memtables = self
            .memtables
            .collect(|t| t.min_file_seq(LogQueue::Rewrite).is_some());

        self.rewrite_memtables(memtables, 0 /*expect_rewrites_per_memtable*/, None)
    }

    fn rewrite_append_queue_tombstones(&self) -> Result<()> {
        let mut log_batch = self.memtables.take_cleaned_region_logs();
        self.rewrite_impl(
            &mut log_batch,
            None, /*rewrite_watermark*/
            true, /*sync*/
        )
    }

    fn rewrite_memtables(
        &self,
        memtables: Vec<Arc<RwLock<MemTable>>>,
        expect_rewrites_per_memtable: usize,
        rewrite: Option<FileSeq>,
    ) -> Result<()> {
        let mut log_batch = LogBatch::default();
        let mut total_size = 0;
        for memtable in memtables {
            let mut entry_indexes = Vec::with_capacity(expect_rewrites_per_memtable);
            let mut entries = Vec::with_capacity(expect_rewrites_per_memtable);
            let mut kvs = Vec::new();
            let region_id = {
                let m = memtable.read();
                if let Some(rewrite) = rewrite {
                    m.fetch_entry_indexes_before(rewrite, &mut entry_indexes)?;
                    m.fetch_kvs_before(rewrite, &mut kvs);
                } else {
                    m.fetch_rewritten_entry_indexes(&mut entry_indexes)?;
                    m.fetch_rewritten_kvs(&mut kvs);
                }
                m.region_id()
            };

            for i in &entry_indexes {
                let entry = read_entry_bytes_from_file(self.pipe_log.as_ref(), i)?;
                total_size += entry.len();
                entries.push(entry);
            }
            log_batch.add_raw_entries(region_id, entry_indexes, entries)?;
            for (k, v) in kvs {
                log_batch.put(region_id, k, v);
            }

            let target_file_size = self.cfg.target_file_size.0 as usize;
            if total_size as usize > cmp::min(MAX_REWRITE_BATCH_BYTES, target_file_size) {
                self.rewrite_impl(&mut log_batch, rewrite, false)?;
                total_size = 0;
            }
        }
        self.rewrite_impl(&mut log_batch, rewrite, true)
    }

    fn rewrite_impl(
        &self,
        log_batch: &mut LogBatch,
        rewrite_watermark: Option<FileSeq>,
        sync: bool,
    ) -> Result<()> {
        let len = log_batch.finish_populate(self.cfg.batch_compression_threshold.0 as usize)?;
        if len == 0 {
            if sync {
                self.pipe_log.sync(LogQueue::Rewrite)?;
            }
            return Ok(());
        }

<<<<<<< HEAD
        let mut ctx = self.pipe_log.pre_write(LogQueue::Rewrite);
        let (file_id, offset) =
            self.pipe_log
                .append(LogQueue::Rewrite, &mut ctx, log_batch.encoded_bytes())?;
        self.pipe_log.post_write(LogQueue::Rewrite, ctx, sync)?;
        debug_assert!(file_id.valid());
        log_batch.finish_write(LogQueue::Rewrite, file_id, offset);
        let queue = LogQueue::Rewrite;
=======
        let file_handle =
            self.pipe_log
                .append(LogQueue::Rewrite, log_batch.encoded_bytes(), sync)?;
        log_batch.finish_write(file_handle);
>>>>>>> 88640350
        for item in log_batch.drain() {
            let raft = item.raft_group_id;
            let memtable = self.memtables.get_or_insert(raft);
            match item.content {
                LogItemContent::EntryIndexes(entries_to_add) => {
                    let entry_indexes = entries_to_add.0;
                    debug!(
                        "{} append to {:?}, Entries[{:?}:{:?})",
                        raft,
                        file_handle,
                        entry_indexes.first().map(|x| x.index),
                        entry_indexes.last().map(|x| x.index + 1),
                    );
                    memtable.write().rewrite(entry_indexes, rewrite_watermark);
                }
                LogItemContent::Kv(kv) => match kv.op_type {
                    OpType::Put => {
                        let key = kv.key;
                        debug!(
                            "{} append to {:?}, Put({})",
                            raft,
                            file_handle,
                            hex::encode(&key),
                        );
                        memtable
                            .write()
                            .rewrite_key(key, rewrite_watermark, file_handle.id.seq);
                    }
                    _ => unreachable!(),
                },
                LogItemContent::Command(Command::Clean) => {
                    debug!("{} append to {:?}, Clean", raft, file_handle);
                }
                _ => unreachable!(),
            }
        }
        for listener in &self.listeners {
            listener.post_apply_memtables(file_handle.id);
        }
        if rewrite_watermark.is_none() {
            BACKGROUND_REWRITE_BYTES
                .rewrite
                .inc_by(file_handle.len as u64);
        } else {
            BACKGROUND_REWRITE_BYTES
                .append
                .inc_by(file_handle.len as u64);
        }
        Ok(())
    }
}

pub struct PurgeHook {
    // Append queue log files that are not yet fully applied to MemTable must not be
    // purged even when not referenced by any MemTable.
    // In order to identify them, maintain a per-file reference counter for all active
    // log files in append queue. No need to track rewrite queue because it is only
    // written by purge thread.
    active_log_files: RwLock<VecDeque<(FileSeq, AtomicUsize)>>,
}

impl PurgeHook {
    pub fn new() -> Self {
        PurgeHook {
            active_log_files: Default::default(),
        }
    }
}

impl EventListener for PurgeHook {
    fn post_new_log_file(&self, file_id: FileId) {
        if file_id.queue == LogQueue::Append {
            let mut active_log_files = self.active_log_files.write();
            if let Some(seq) = active_log_files.back().map(|x| x.0) {
                assert_eq!(
                    seq + 1,
                    file_id.seq,
                    "active log files should be contiguous"
                );
            }
            let counter = AtomicUsize::new(0);
            active_log_files.push_back((file_id.seq, counter));
        }
    }

    fn on_append_log_file(&self, handle: FileBlockHandle) {
        if handle.id.queue == LogQueue::Append {
            let active_log_files = self.active_log_files.read();
            assert!(!active_log_files.is_empty());
            let front = active_log_files[0].0;
            let counter = &active_log_files[(handle.id.seq - front) as usize].1;
            counter.fetch_add(1, Ordering::Release);
        }
    }

    fn post_apply_memtables(&self, file_id: FileId) {
        if file_id.queue == LogQueue::Append {
            let active_log_files = self.active_log_files.read();
            assert!(!active_log_files.is_empty());
            let front = active_log_files[0].0;
            let counter = &active_log_files[(file_id.seq - front) as usize].1;
            counter.fetch_sub(1, Ordering::Release);
        }
    }

    fn first_file_not_ready_for_purge(&self, queue: LogQueue) -> Option<FileSeq> {
        if queue == LogQueue::Append {
            let active_log_files = self.active_log_files.read();
            for (id, counter) in active_log_files.iter() {
                if counter.load(Ordering::Acquire) > 0 {
                    return Some(*id);
                }
            }
        }
        None
    }

    fn post_purge(&self, file_id: FileId) {
        if file_id.queue == LogQueue::Append {
            let mut active_log_files = self.active_log_files.write();
            assert!(!active_log_files.is_empty());
            let front = active_log_files[0].0;
            if front <= file_id.seq {
                let mut purged = active_log_files.drain(0..=(file_id.seq - front) as usize);
                assert_eq!(purged.next_back().unwrap().0, file_id.seq);
            }
        }
    }
}<|MERGE_RESOLUTION|>--- conflicted
+++ resolved
@@ -274,21 +274,12 @@
             return Ok(());
         }
 
-<<<<<<< HEAD
         let mut ctx = self.pipe_log.pre_write(LogQueue::Rewrite);
-        let (file_id, offset) =
+        let file_handle =
             self.pipe_log
                 .append(LogQueue::Rewrite, &mut ctx, log_batch.encoded_bytes())?;
         self.pipe_log.post_write(LogQueue::Rewrite, ctx, sync)?;
-        debug_assert!(file_id.valid());
-        log_batch.finish_write(LogQueue::Rewrite, file_id, offset);
-        let queue = LogQueue::Rewrite;
-=======
-        let file_handle =
-            self.pipe_log
-                .append(LogQueue::Rewrite, log_batch.encoded_bytes(), sync)?;
         log_batch.finish_write(file_handle);
->>>>>>> 88640350
         for item in log_batch.drain() {
             let raft = item.raft_group_id;
             let memtable = self.memtables.get_or_insert(raft);
@@ -360,6 +351,7 @@
 
 impl EventListener for PurgeHook {
     fn post_new_log_file(&self, file_id: FileId) {
+        debug!("new log file: {:?}", file_id);
         if file_id.queue == LogQueue::Append {
             let mut active_log_files = self.active_log_files.write();
             if let Some(seq) = active_log_files.back().map(|x| x.0) {
@@ -377,6 +369,7 @@
     fn on_append_log_file(&self, handle: FileBlockHandle) {
         if handle.id.queue == LogQueue::Append {
             let active_log_files = self.active_log_files.read();
+            debug!("append: {:?}", handle);
             assert!(!active_log_files.is_empty());
             let front = active_log_files[0].0;
             let counter = &active_log_files[(handle.id.seq - front) as usize].1;
