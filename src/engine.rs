--- conflicted
+++ resolved
@@ -15,24 +15,14 @@
 use crate::event_listener::EventListener;
 use crate::file_pipe_log::FilePipeLog;
 use crate::log_batch::{
-<<<<<<< HEAD
-    self, Command, CompressionType, EntryExt, LogBatch, LogItemContent, OpType, CHECKSUM_LEN,
-=======
     self, Command, CompressionType, LogBatch, LogItemContent, MessageExt, OpType, CHECKSUM_LEN,
-    HEADER_LEN,
->>>>>>> 2734e187
 };
 use crate::memtable::{EntryIndex, MemTable};
 use crate::metrics::*;
 use crate::pipe_log::{FileId, LogQueue, PipeLog};
 use crate::purge::{PurgeHook, PurgeManager};
-<<<<<<< HEAD
-use crate::util::{HandyRwLock, HashMap};
+use crate::util::{HashMap, InstantExt};
 use crate::{GlobalStats, Result};
-=======
-use crate::util::{HashMap, InstantExt};
-use crate::{codec, GlobalStats, Result};
->>>>>>> 2734e187
 
 const SLOTS_COUNT: usize = 128;
 
