// Copyright (c) 2017-present, PingCAP, Inc. Licensed under Apache-2.0.

use kvproto::raft_serverpb::RaftLocalState;
use raft::eraftpb::Entry;
use raft_engine::{Config, LogBatch, MessageExt, RaftLogEngine, ReadableSize};
use rand::thread_rng;
use rand_distr::{Distribution, Normal};

<<<<<<< HEAD
#[derive(Clone, Debug)]
struct EntryExtImpl;
impl EntryExt<Entry> for EntryExtImpl {
    fn index(entry: &Entry) -> u64 {
        entry.index
=======
#[derive(Clone)]
pub struct MessageExtTyped;

impl MessageExt for MessageExtTyped {
    type Entry = Entry;

    fn index(e: &Self::Entry) -> u64 {
        e.index
>>>>>>> 2734e187
    }
}

// How to run the example:
// $ RUST_LOG=debug cargo run --release --example append-compact-purge
fn main() {
    env_logger::init();

    let mut config = Config::default();
    config.dir = "append-compact-purge-data".to_owned();
    config.purge_threshold = ReadableSize::gb(2);
    config.batch_compression_threshold = ReadableSize::kb(0);
    let engine = RaftLogEngine::<MessageExtTyped>::open(config).expect("Open raft engine");

    let compact_offset = 32; // In src/purge.rs, it's the limit for rewrite.

    let mut rand_regions = Normal::new(128.0, 96.0)
        .unwrap()
        .sample_iter(thread_rng())
        .map(|x| x as u64);
    let mut rand_compacts = Normal::new(compact_offset as f64, 16.0)
        .unwrap()
        .sample_iter(thread_rng())
        .map(|x| x as u64);

    let mut batch = LogBatch::with_capacity(256);
    let mut entry = Entry::new();
    entry.set_data(vec![b'x'; 1024 * 32].into());
    let init_state = RaftLocalState {
        last_index: 0,
        ..Default::default()
    };
    loop {
        for _ in 0..1024 {
            let region = rand_regions.next().unwrap();
            let state = engine
                .get_message::<RaftLocalState>(region, b"last_index")
                .unwrap()
                .unwrap_or(init_state.clone());

            let mut e = entry.clone();
            e.index = state.last_index + 1;
            batch.add_entries(region, vec![e; 1]);
            batch
                .put_message(region, b"last_index".to_vec(), &state)
                .unwrap();
            engine.write(&mut batch, false).unwrap();

            if state.last_index % compact_offset == 0 {
                let rand_compact_offset = rand_compacts.next().unwrap();
                if state.last_index > rand_compact_offset {
                    let compact_to = state.last_index - rand_compact_offset;
                    engine.compact_to(region, compact_to);
                    println!("[EXAMPLE] compact {} to {}", region, compact_to);
                }
            }
        }
        for region in engine.purge_expired_files().unwrap() {
            let state = engine
                .get_message::<RaftLocalState>(region, b"last_index")
                .unwrap()
                .unwrap();
            engine.compact_to(region, state.last_index - 7);
            println!(
                "[EXAMPLE] force compact {} to {}",
                region,
                state.last_index - 7
            );
        }
    }
}<|MERGE_RESOLUTION|>--- conflicted
+++ resolved
@@ -6,13 +6,6 @@
 use rand::thread_rng;
 use rand_distr::{Distribution, Normal};
 
-<<<<<<< HEAD
-#[derive(Clone, Debug)]
-struct EntryExtImpl;
-impl EntryExt<Entry> for EntryExtImpl {
-    fn index(entry: &Entry) -> u64 {
-        entry.index
-=======
 #[derive(Clone)]
 pub struct MessageExtTyped;
 
@@ -21,7 +14,6 @@
 
     fn index(e: &Self::Entry) -> u64 {
         e.index
->>>>>>> 2734e187
     }
 }
 
